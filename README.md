# 🚀 Sona — The World’s First **AI-Native** Programming Language

**Human × AI collaboration with cognitive accessibility at the core.**

[![Version](https://img.shields.io/badge/version-0.9.3-blue.svg)](https://github.com/Bryantad/Sona/releases/tag/v0.9.3)
[![License](https://img.shields.io/badge/license-MIT-green.svg)](LICENSE)
[![Python](https://img.shields.io/badge/python-3.11%2B-blue.svg)](https://python.org)
<<<<<<< HEAD
[![Coverage](https://img.shields.io/badge/coverage-pending-lightgrey.svg)](#)
[![AI-Native](https://img.shields.io/badge/AI--Native-Revolutionary-purple.svg)](docs/ai-features.md)
[![VS Code Extension](https://img.shields.io/badge/VS%20Code-Extension%20Available-brightgreen.svg)](https://marketplace.visualstudio.com/items?itemName=Waycoreinc.sona-ai-native-programming)
=======
[![Marketplace Installs](https://img.shields.io/visual-studio-marketplace/i/Waycoreinc.sona-ai-native-programming?label=VS%20Code%20Installs)](https://marketplace.visualstudio.com/items?itemName=Waycoreinc.sona-ai-native-programming)
[![Marketplace Rating](https://img.shields.io/visual-studio-marketplace/r/Waycoreinc.sona-ai-native-programming?label=VS%20Code%20Rating)](https://marketplace.visualstudio.com/items?itemName=Waycoreinc.sona-ai-native-programming)
[![GitHub Stars](https://img.shields.io/github/stars/Bryantad/Sona?style=social)](https://github.com/Bryantad/Sona/stargazers)
[![YouTube](https://img.shields.io/youtube/channel/subscribers/UCFWuiQHiQPrJSAeAVi5raZA?style=social)](https://www.youtube.com/channel/UCFWuiQHiQPrJSAeAVi5raZA)
[![X (Twitter) Follow](https://img.shields.io/twitter/follow/sona_org?style=social)](https://x.com/sona_org)
>>>>>>> a59296fa

> Sona lets you **think in code** and **code in plain language**—with accessibility features that respect how different brains work.

<<<<<<< HEAD
Sona v0.9.3 represents a paradigm shift in programming. Write code that thinks with you, explains itself, and adapts to your cognitive needs. Experience true human-AI collaboration in software development.

## 🔄 What's New in 0.9.3

Focused resilience & infrastructure release (no breaking changes):

| Area            | Enhancement                                                     |
| --------------- | --------------------------------------------------------------- |
| Feature Flags   | Centralized, documented, all new features default OFF           |
| Caching         | LRU + TTL cache (gated)                                         |
| Circuit Breaker | Error-rate with half-open probing (gated)                       |
| Micro-Batching  | Time-window aggregation (gated)                                 |
| Policy Engine   | JSON-based deny patterns & provider scoping                     |
| Perf Logging    | Rotating JSONL logs (gated) + directory override                |
| AI Capabilities | Deterministic ai-plan / ai-review (graceful degrade w/o extras) |
| CLI             | New commands: ai-plan, ai-review, build-info, doctor, probe     |
| Security        | Default policy template + probe diagnostics                     |
| Docs            | Tutorial + Teacher's Guide + Feature Flags reference            |

Install with optional AI extras:

```bash
pip install "sona-lang[ai]"
```

Or minimal core only:

```bash
pip install sona-lang
```

Feature flags reference: see [FEATURE_FLAGS.md](FEATURE_FLAGS.md) for all environment variables and rollout guidance.

### Performance Logging (Optional)

Enable lightweight JSONL performance event logging:

```bash
export SONA_PERF_LOGS=1            # turn on logging
export SONA_PERF_DIR=.sona/.perf   # (optional) custom directory (auto-created)
```

Each event line (rotated daily) contains: `{"ts": <epoch>, "event": "name", ...custom fields}`. Safe to enable in development; I/O errors are swallowed.

### Security Policy & Governance

Baseline policy file `.sona-policy.json` included (deny high‑risk operations by default). Extend by editing and pointing `SONA_POLICY_PATH` to a reviewed version. See `SECURITY.md` for reporting process.

See `FEATURE_FLAGS.md` for enabling infrastructure features safely.
=======
---
>>>>>>> a59296fa

## TL;DR

- **AI-Native from first principles.** Sona speaks *with* you as you build—explain, review, plan, optimize.
- **Cognitive accessibility, seriously.** Focus Mode, working memory patterns, and design choices meant for real humans, not idealized robots.
- **Pragmatic interop.** Transpile to JS/TS/Python/C#/Go/Rust when you need to meet teams where they are.

If you like where this is going, **⭐️ star this repo**. Stars signal demand and help us prioritize features you’ll actually use.

---

## ✨ What’s New in v0.9.3 (Foundation Release)

This release is about **infrastructure and reliability**—so cognitive features can land on solid ground.

- **CLI & Diagnostics:** `doctor`, `build-info`, `ai-plan`, `ai-review`, `probe`
- **Resilience:** circuit breaker, micro-batching queue, LRU+TTL cache (flagged)
- **Observability:** JSONL performance logs (daily-rotated)
- **Policy Engine:** `.sona-policy.json` with allow/deny rules + `probe` checks
- **Feature Flags:** new infra is **off by default** until you opt in
- **VS Code:** Focus Mode toggle + settings framework (early)

> You’re not looking for hype; you’re looking for a backbone. v0.9.3 is structural steel.

---

## 🧠 AI-Native Programming (First-Class)

```sona
// AI-powered collaboration
ai_complete("create a secure login function")
ai_explain(complex_code, "beginner")
ai_debug("null pointer", "authentication context")
ai_optimize("slow database queries")
ai_review(code_context)
```

## 🧭 Cognitive Programming (Accessibility Pioneer)

```sona
// Reduce cognitive load, on purpose
working_memory("user authentication flow", "load")
focus_mode("debugging session", "25min")
cognitive_check("high complexity")
simplify("OAuth implementation", "intermediate")
break_down("complex user interface")
```

## 💬 Natural Language Programming

```sona
// Conversational thinking to executable steps
explain("This function validates user input and handles edge cases")
think("What's the best way to optimize this algorithm?")
intend("create a secure, scalable user management system")
```

---

## 🚀 Quick Start

### Install (Python 3.11+)

```bash
pip install sona==0.9.3
# or with extras
pip install "sona[ai]==0.9.3"     # AI-related deps
pip install "sona[dev]==0.9.3"    # tooling for devs
```

### Verify Your Environment

```bash
sona build-info
sona doctor
```

### First Run

```bash
# REPL
sona repl
```

```sona
// inside REPL
explain("Learning the world's first AI-native language!")
ai_complete("function to process user data securely")
working_memory("data processing concept", "load")
focus_mode("learning Sona", "20min")
```

<<<<<<< HEAD
## 🌟 Why Sona v0.9.3 is Revolutionary
=======
---
>>>>>>> a59296fa

## 🧩 VS Code Integration

- Install the extension: **Sona — AI-Native Programming**
- Try **Focus Mode** (early) and command palette actions
- Marketplace: https://marketplace.visualstudio.com/items?itemName=Waycoreinc.sona-ai-native-programming

> The extension brings Sona’s cognitive patterns into your daily workflow without fighting your editor muscle memory.

---

## 🔧 CLI (0.9.3)

```bash
sona init <project>           # Create new project
sona run <file>               # Execute Sona files
sona repl                     # Interactive REPL
sona transpile <file>         # Convert to other languages
sona format <file>            # Format code
sona check <file>             # Syntax validation
sona info                     # Environment information
sona build-info               # Build metadata + feature flags
sona doctor                   # System diagnostics (0.9.3+)
sona ai-plan <ctx>            # Deterministic planning stub (0.9.3+)
sona ai-review <file>         # Deterministic review stub (0.9.3+)
sona probe                    # Policy/permissions probe (0.9.3+)
sona clean                    # Clean generated files
sona docs                     # Open documentation
```

---

## 🔀 Multi-Language Transpilation

```bash
sona transpile app.sona --target javascript
sona transpile app.sona --target typescript
sona transpile app.sona --target python
sona transpile app.sona --target csharp
sona transpile app.sona --target go
sona transpile app.sona --target rust
```

> Use Sona to think clearly; emit to the stack your team ships.

---

## 🧪 Cognitive Example (Short)

```sona
working_memory {
  current_task = "Data processing";
  cognitive_load = "medium";
  next_steps = ["validate", "process", "save"];
}

when data_arrives {
  think("New data needs processing");
  focus("Data validation");
  result = validate_input(data);

  if (result.valid) {
    process_data(result.data);
  } else {
    handle_error(result.errors);
  }
}
```

Output:
```
[THINK] New data needs processing
[FOCUS] Data validation
Processing complete: 42 records
```

<<<<<<< HEAD
## Installation

Install Sona using pip:

```bash
pip install sona
```

Or clone from source:

```bash
git clone https://github.com/Bryantad/Sona.git
cd Sona
pip install -e .
```

## 🔁 Rollback & Verification

If you encounter issues with 0.9.3 you can rollback safely (no schema/state migrations were introduced):

```bash
pip install --upgrade 'Sona==0.9.2'
```

Post‑install verification steps:

```bash
sona build-info
python -m pytest -q
```

Confirm the reported version and a green test run to match CI expectations.

## Quick Start

Create and run your first Sona program:

```bash
# Create a new project
sona init hello-world
cd hello-world

# Write your first program
echo 'think("Hello, accessible world!");' > hello.sona

# Run it
sona run hello.sona
```

## CLI Commands

```bash
sona init <project>           # Create new project
sona run <file>               # Execute Sona files
sona repl                     # Interactive REPL
sona transpile <file>         # Convert to other languages
sona format <file>            # Format code
sona check <file>             # Syntax validation
sona info                     # Environment information
sona clean                    # Clean generated files
sona docs                     # Open documentation
```

## Cognitive Accessibility

Sona provides comprehensive support for neurodivergent developers:

### ADHD Support
=======
---
>>>>>>> a59296fa

## Who Uses Sona Today?

- **Neurodivergent devs** who want tools that respect focus, pacing, and cognitive load.  
- **Educators & students** who want explanations *as they code*.  
- **Professional teams** shipping in multiple languages that want **one thinking surface** and **many targets**.

If that resonates, **⭐️ star now** and watch the roadmap land.

---

## Docs & Resources

- **Wiki:** https://github.com/Bryantad/Sona/wiki  
- Getting Started: `docs/installation.md`, `docs/quickstart.md`  
- Language Reference: `docs/language-reference.md`  
- Cognitive Features: `docs/cognitive-features.md`  
- CLI Reference: `docs/cli-reference.md`  
- Transpilation: `docs/transpilation.md`  
- VS Code Guide: `docs/vscode-extension.md`  

**0.9.3 Docs Add-ons**
- `FEATURE_FLAGS.md` — toggles & safe defaults  
- `SECURITY.md` — `.sona-policy.json` + `probe`  
- `RESEARCH_AUDIT.md` — what’s built vs. what’s aspirational

---

## Roadmap (to 1.0)

- ✅ 0.9.3: Infra, flags, diagnostics, policy engine  
- 🔜 Cognitive metrics + profiles grounding (ADHD, dyslexia)  
- 🔜 AI policy routing + adaptive prompts (from runtime signals)  
- 🔜 First-class module system for cognitive primitives  
- 🔜 Expanded transpilation fidelity + static analysis

> Stars help prioritize. If you want these faster, hit ⭐️ and open a discussion.

---

## Community

- **Issues:** https://github.com/Bryantad/Sona/issues  
- **Discussions:** https://github.com/Bryantad/Sona/discussions  
- **Contributing:** See [CONTRIBUTING.md](CONTRIBUTING.md)  

If you build something cool with Sona, we’ll showcase it.

---

## License

MIT — see [LICENSE](LICENSE).

---

## Acknowledgments

To the neurodivergent community and accessibility researchers who keep us honest, and to open-source contributors who want developer tools that meet people where they are.<|MERGE_RESOLUTION|>--- conflicted
+++ resolved
@@ -5,73 +5,15 @@
 [![Version](https://img.shields.io/badge/version-0.9.3-blue.svg)](https://github.com/Bryantad/Sona/releases/tag/v0.9.3)
 [![License](https://img.shields.io/badge/license-MIT-green.svg)](LICENSE)
 [![Python](https://img.shields.io/badge/python-3.11%2B-blue.svg)](https://python.org)
-<<<<<<< HEAD
-[![Coverage](https://img.shields.io/badge/coverage-pending-lightgrey.svg)](#)
-[![AI-Native](https://img.shields.io/badge/AI--Native-Revolutionary-purple.svg)](docs/ai-features.md)
-[![VS Code Extension](https://img.shields.io/badge/VS%20Code-Extension%20Available-brightgreen.svg)](https://marketplace.visualstudio.com/items?itemName=Waycoreinc.sona-ai-native-programming)
-=======
 [![Marketplace Installs](https://img.shields.io/visual-studio-marketplace/i/Waycoreinc.sona-ai-native-programming?label=VS%20Code%20Installs)](https://marketplace.visualstudio.com/items?itemName=Waycoreinc.sona-ai-native-programming)
 [![Marketplace Rating](https://img.shields.io/visual-studio-marketplace/r/Waycoreinc.sona-ai-native-programming?label=VS%20Code%20Rating)](https://marketplace.visualstudio.com/items?itemName=Waycoreinc.sona-ai-native-programming)
 [![GitHub Stars](https://img.shields.io/github/stars/Bryantad/Sona?style=social)](https://github.com/Bryantad/Sona/stargazers)
 [![YouTube](https://img.shields.io/youtube/channel/subscribers/UCFWuiQHiQPrJSAeAVi5raZA?style=social)](https://www.youtube.com/channel/UCFWuiQHiQPrJSAeAVi5raZA)
 [![X (Twitter) Follow](https://img.shields.io/twitter/follow/sona_org?style=social)](https://x.com/sona_org)
->>>>>>> a59296fa
 
 > Sona lets you **think in code** and **code in plain language**—with accessibility features that respect how different brains work.
 
-<<<<<<< HEAD
-Sona v0.9.3 represents a paradigm shift in programming. Write code that thinks with you, explains itself, and adapts to your cognitive needs. Experience true human-AI collaboration in software development.
-
-## 🔄 What's New in 0.9.3
-
-Focused resilience & infrastructure release (no breaking changes):
-
-| Area            | Enhancement                                                     |
-| --------------- | --------------------------------------------------------------- |
-| Feature Flags   | Centralized, documented, all new features default OFF           |
-| Caching         | LRU + TTL cache (gated)                                         |
-| Circuit Breaker | Error-rate with half-open probing (gated)                       |
-| Micro-Batching  | Time-window aggregation (gated)                                 |
-| Policy Engine   | JSON-based deny patterns & provider scoping                     |
-| Perf Logging    | Rotating JSONL logs (gated) + directory override                |
-| AI Capabilities | Deterministic ai-plan / ai-review (graceful degrade w/o extras) |
-| CLI             | New commands: ai-plan, ai-review, build-info, doctor, probe     |
-| Security        | Default policy template + probe diagnostics                     |
-| Docs            | Tutorial + Teacher's Guide + Feature Flags reference            |
-
-Install with optional AI extras:
-
-```bash
-pip install "sona-lang[ai]"
-```
-
-Or minimal core only:
-
-```bash
-pip install sona-lang
-```
-
-Feature flags reference: see [FEATURE_FLAGS.md](FEATURE_FLAGS.md) for all environment variables and rollout guidance.
-
-### Performance Logging (Optional)
-
-Enable lightweight JSONL performance event logging:
-
-```bash
-export SONA_PERF_LOGS=1            # turn on logging
-export SONA_PERF_DIR=.sona/.perf   # (optional) custom directory (auto-created)
-```
-
-Each event line (rotated daily) contains: `{"ts": <epoch>, "event": "name", ...custom fields}`. Safe to enable in development; I/O errors are swallowed.
-
-### Security Policy & Governance
-
-Baseline policy file `.sona-policy.json` included (deny high‑risk operations by default). Extend by editing and pointing `SONA_POLICY_PATH` to a reviewed version. See `SECURITY.md` for reporting process.
-
-See `FEATURE_FLAGS.md` for enabling infrastructure features safely.
-=======
----
->>>>>>> a59296fa
+---
 
 ## TL;DR
 
@@ -164,11 +106,7 @@
 focus_mode("learning Sona", "20min")
 ```
 
-<<<<<<< HEAD
-## 🌟 Why Sona v0.9.3 is Revolutionary
-=======
----
->>>>>>> a59296fa
+---
 
 ## 🧩 VS Code Integration
 
@@ -245,78 +183,7 @@
 Processing complete: 42 records
 ```
 
-<<<<<<< HEAD
-## Installation
-
-Install Sona using pip:
-
-```bash
-pip install sona
-```
-
-Or clone from source:
-
-```bash
-git clone https://github.com/Bryantad/Sona.git
-cd Sona
-pip install -e .
-```
-
-## 🔁 Rollback & Verification
-
-If you encounter issues with 0.9.3 you can rollback safely (no schema/state migrations were introduced):
-
-```bash
-pip install --upgrade 'Sona==0.9.2'
-```
-
-Post‑install verification steps:
-
-```bash
-sona build-info
-python -m pytest -q
-```
-
-Confirm the reported version and a green test run to match CI expectations.
-
-## Quick Start
-
-Create and run your first Sona program:
-
-```bash
-# Create a new project
-sona init hello-world
-cd hello-world
-
-# Write your first program
-echo 'think("Hello, accessible world!");' > hello.sona
-
-# Run it
-sona run hello.sona
-```
-
-## CLI Commands
-
-```bash
-sona init <project>           # Create new project
-sona run <file>               # Execute Sona files
-sona repl                     # Interactive REPL
-sona transpile <file>         # Convert to other languages
-sona format <file>            # Format code
-sona check <file>             # Syntax validation
-sona info                     # Environment information
-sona clean                    # Clean generated files
-sona docs                     # Open documentation
-```
-
-## Cognitive Accessibility
-
-Sona provides comprehensive support for neurodivergent developers:
-
-### ADHD Support
-=======
----
->>>>>>> a59296fa
+---
 
 ## Who Uses Sona Today?
 
